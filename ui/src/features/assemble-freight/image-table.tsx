import { faQuestionCircle } from '@fortawesome/free-solid-svg-icons';
import { FontAwesomeIcon } from '@fortawesome/react-fontawesome';
import { Radio, Table } from 'antd';
<<<<<<< HEAD
import { useLayoutEffect, useRef, useState } from 'react';
=======
>>>>>>> ea7303c6

import { DiscoveredImageReference } from '@ui/gen/api/v1alpha1/generated_pb';
import { timestampDate } from '@ui/utils/connectrpc-utils';

import { TruncatedCopyable } from './truncated-copyable';
import { useDetectPage } from './use-detect-page';

export const ImageTable = ({
  references,
  selected,
  select,
  show
}: {
  references: DiscoveredImageReference[];
  selected: DiscoveredImageReference | undefined;
  select: (reference?: DiscoveredImageReference) => void;
  show?: boolean;
}) => {
<<<<<<< HEAD
  const [page, setPage] = useState(1);
  const pageSize = 10;
  const lastSelectedTagRef = useRef<string | undefined>(undefined);

  useLayoutEffect(() => {
    if (!selected) {
      setPage(1);
      lastSelectedTagRef.current = undefined;
      return;
    }
    const key = selected?.tag;
    if (lastSelectedTagRef.current === key) {
      return;
    }
    lastSelectedTagRef.current = key;
    const idx = references.findIndex((r) => r?.tag === key);
    if (idx >= 0) {
      const nextPage = Math.floor(idx / pageSize) + 1;
      if (nextPage !== page) setPage(nextPage);
    }
  }, [selected, references]);
=======
  const [page, setPage] = useDetectPage(references, selected, show);
>>>>>>> ea7303c6

  if (!show) {
    return null;
  }

  return (
    <Table
      dataSource={references}
      pagination={{ current: page, onChange: (page) => setPage(page), pageSize }}
      columns={[
        {
          render: (record: DiscoveredImageReference) => (
            <Radio
              checked={selected?.tag === record?.tag}
              onClick={() => select(selected?.tag === record?.tag ? undefined : record)}
            />
          )
        },
        { title: 'Tag', dataIndex: 'tag' },
        {
          title: 'Digest',
          render: (record: DiscoveredImageReference) => <TruncatedCopyable text={record?.digest} />
        },
        {
          title: 'Source Repo',
          render: (record: DiscoveredImageReference) => {
            // Use OCI annotation for source repository URL
            const sourceUrl = record?.annotations?.['org.opencontainers.image.source'];
            return sourceUrl ? (
              <a href={sourceUrl} target='_blank' rel='noreferrer'>
                {sourceUrl}
              </a>
            ) : (
              <FontAwesomeIcon icon={faQuestionCircle} className='text-gray-400' />
            );
          }
        },
        {
          title: 'Created At',
          render: (record: DiscoveredImageReference) =>
            timestampDate(record.createdAt)?.toLocaleString()
        }
      ]}
    />
  );
};<|MERGE_RESOLUTION|>--- conflicted
+++ resolved
@@ -1,10 +1,6 @@
 import { faQuestionCircle } from '@fortawesome/free-solid-svg-icons';
 import { FontAwesomeIcon } from '@fortawesome/react-fontawesome';
 import { Radio, Table } from 'antd';
-<<<<<<< HEAD
-import { useLayoutEffect, useRef, useState } from 'react';
-=======
->>>>>>> ea7303c6
 
 import { DiscoveredImageReference } from '@ui/gen/api/v1alpha1/generated_pb';
 import { timestampDate } from '@ui/utils/connectrpc-utils';
@@ -23,31 +19,7 @@
   select: (reference?: DiscoveredImageReference) => void;
   show?: boolean;
 }) => {
-<<<<<<< HEAD
-  const [page, setPage] = useState(1);
-  const pageSize = 10;
-  const lastSelectedTagRef = useRef<string | undefined>(undefined);
-
-  useLayoutEffect(() => {
-    if (!selected) {
-      setPage(1);
-      lastSelectedTagRef.current = undefined;
-      return;
-    }
-    const key = selected?.tag;
-    if (lastSelectedTagRef.current === key) {
-      return;
-    }
-    lastSelectedTagRef.current = key;
-    const idx = references.findIndex((r) => r?.tag === key);
-    if (idx >= 0) {
-      const nextPage = Math.floor(idx / pageSize) + 1;
-      if (nextPage !== page) setPage(nextPage);
-    }
-  }, [selected, references]);
-=======
   const [page, setPage] = useDetectPage(references, selected, show);
->>>>>>> ea7303c6
 
   if (!show) {
     return null;
