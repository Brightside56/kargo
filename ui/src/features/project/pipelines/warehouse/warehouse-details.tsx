import { useQuery } from '@connectrpc/connect-query';
import {
  faArrowDownShortWide,
  faBuilding,
  faFileLines,
  faGear,
  faTools
} from '@fortawesome/free-solid-svg-icons';
import { FontAwesomeIcon } from '@fortawesome/react-fontawesome';
import { Drawer, Flex, Skeleton, Tabs, Typography } from 'antd';
import Alert from 'antd/es/alert/Alert';
import { useMemo } from 'react';
<<<<<<< HEAD
import { generatePath, useNavigate, useParams, useLocation } from 'react-router-dom';
=======
import { generatePath, useNavigate, useParams, useSearchParams } from 'react-router-dom';
>>>>>>> ea7303c6

import { paths } from '@ui/config/paths';
import { AssembleFreight } from '@ui/features/assemble-freight/assemble-freight';
import YamlEditor from '@ui/features/common/code-editor/yaml-editor-lazy';
import {
  getFreight,
  getWarehouse
} from '@ui/gen/api/service/v1alpha1/service-KargoService_connectquery';
import { RawFormat } from '@ui/gen/api/service/v1alpha1/service_pb';
<<<<<<< HEAD
import { Warehouse, Freight } from '@ui/gen/api/v1alpha1/generated_pb';
=======
import { Freight, Warehouse } from '@ui/gen/api/v1alpha1/generated_pb';
>>>>>>> ea7303c6
import { decodeRawData } from '@ui/utils/decode-raw-data';

import { RepoSubscriptions } from './repo-subscriptions';
import { WarehouseSettings } from './tabs/settings/warehouse-settings';
import { getWarehouseError } from './warehouse-error';

export const WarehouseDetails = ({
  warehouse,
  refetchFreight
}: {
  warehouse: Warehouse;
  refetchFreight: () => void;
}) => {
  const { name: projectName, warehouseName, tab } = useParams();
  const [search] = useSearchParams();

  const createFreightSimilarTo = search.get('similar');

  const navigate = useNavigate();
  const location = useLocation();

  const onClose = () => navigate(generatePath(paths.project, { name: projectName }));

  const warehouseErrorMessage = useMemo(() => getWarehouseError(warehouse), [warehouse]);

  const rawWarehouseYamlQuery = useQuery(getWarehouse, {
    project: projectName,
    name: warehouseName,
    format: RawFormat.YAML
  });

  const rawWarehouseYaml = useMemo(
    () => decodeRawData(rawWarehouseYamlQuery.data),
    [rawWarehouseYamlQuery.data]
  );

<<<<<<< HEAD
  const sourceFreight = (location.state as { sourceFreight?: Freight } | null)?.sourceFreight;
=======
  const freightQuery = useQuery(
    getFreight,
    {
      project: projectName,
      alias: createFreightSimilarTo || ''
    },
    {
      enabled: !!createFreightSimilarTo && tab === 'create-freight'
    }
  );
>>>>>>> ea7303c6

  return (
    <Drawer
      open={!!warehouse}
      onClose={onClose}
      width={'80%'}
      title={
        <Flex justify='space-between' className='font-normal'>
          <div>
            <Flex gap={16} align='center'>
              <Typography.Title level={2} style={{ margin: 0 }}>
                <FontAwesomeIcon icon={faBuilding} size='xs' className='mr-1 text-gray-400' />{' '}
                {warehouse.metadata?.name}
              </Typography.Title>
            </Flex>
            <div className='-mt-1'>
              <Typography.Text type='secondary'>{projectName}</Typography.Text>
            </div>
          </div>
        </Flex>
      }
    >
      {warehouse && (
        <div className='flex flex-col h-full'>
          {warehouseErrorMessage && (
            <Alert className='mb-6' message={warehouseErrorMessage} type='error' closable />
          )}

          <Tabs
            className='-mt-4'
            defaultActiveKey='1'
            activeKey={tab}
            onChange={(tab) => {
              navigate(
                generatePath(paths.warehouse, {
                  name: projectName,
                  warehouseName: warehouse?.metadata?.name,
                  tab
                })
              );
            }}
          >
            <Tabs.TabPane
              key='subscriptions'
              tab='Subscriptions'
              icon={<FontAwesomeIcon icon={faArrowDownShortWide} />}
            >
              <div className='flex flex-col gap-8 flex-1'>
                <RepoSubscriptions subscriptions={warehouse.spec?.subscriptions} />
              </div>
            </Tabs.TabPane>
            <Tabs.TabPane
              key='create-freight'
              tab='Freight Assembly'
              icon={<FontAwesomeIcon icon={faTools} />}
            >
<<<<<<< HEAD
              <AssembleFreight
                warehouse={warehouse}
                sourceFreight={sourceFreight}
                onSuccess={() => {
                  onClose();
                  refetchFreight();
                }}
              />
=======
              {freightQuery.isFetching ? (
                <Skeleton />
              ) : (
                <AssembleFreight
                  warehouse={warehouse}
                  similarToFreight={freightQuery.data?.result.value as Freight}
                  onSuccess={() => {
                    onClose();
                    refetchFreight();
                  }}
                />
              )}
>>>>>>> ea7303c6
            </Tabs.TabPane>
            <Tabs.TabPane
              key='live-manifest'
              tab='Live Manifest'
              icon={<FontAwesomeIcon icon={faFileLines} />}
              children={
                rawWarehouseYamlQuery.isLoading ? (
                  <Skeleton />
                ) : (
                  <YamlEditor value={rawWarehouseYaml} height='700px' disabled />
                )
              }
            />
            <Tabs.TabPane
              key='settings'
              tab='Settings'
              icon={<FontAwesomeIcon icon={faGear} />}
              children={<WarehouseSettings />}
            />
          </Tabs>
        </div>
      )}
    </Drawer>
  );
};

export default WarehouseDetails;<|MERGE_RESOLUTION|>--- conflicted
+++ resolved
@@ -10,11 +10,7 @@
 import { Drawer, Flex, Skeleton, Tabs, Typography } from 'antd';
 import Alert from 'antd/es/alert/Alert';
 import { useMemo } from 'react';
-<<<<<<< HEAD
-import { generatePath, useNavigate, useParams, useLocation } from 'react-router-dom';
-=======
 import { generatePath, useNavigate, useParams, useSearchParams } from 'react-router-dom';
->>>>>>> ea7303c6
 
 import { paths } from '@ui/config/paths';
 import { AssembleFreight } from '@ui/features/assemble-freight/assemble-freight';
@@ -24,11 +20,7 @@
   getWarehouse
 } from '@ui/gen/api/service/v1alpha1/service-KargoService_connectquery';
 import { RawFormat } from '@ui/gen/api/service/v1alpha1/service_pb';
-<<<<<<< HEAD
-import { Warehouse, Freight } from '@ui/gen/api/v1alpha1/generated_pb';
-=======
 import { Freight, Warehouse } from '@ui/gen/api/v1alpha1/generated_pb';
->>>>>>> ea7303c6
 import { decodeRawData } from '@ui/utils/decode-raw-data';
 
 import { RepoSubscriptions } from './repo-subscriptions';
@@ -65,9 +57,6 @@
     [rawWarehouseYamlQuery.data]
   );
 
-<<<<<<< HEAD
-  const sourceFreight = (location.state as { sourceFreight?: Freight } | null)?.sourceFreight;
-=======
   const freightQuery = useQuery(
     getFreight,
     {
@@ -78,7 +67,6 @@
       enabled: !!createFreightSimilarTo && tab === 'create-freight'
     }
   );
->>>>>>> ea7303c6
 
   return (
     <Drawer
@@ -135,16 +123,6 @@
               tab='Freight Assembly'
               icon={<FontAwesomeIcon icon={faTools} />}
             >
-<<<<<<< HEAD
-              <AssembleFreight
-                warehouse={warehouse}
-                sourceFreight={sourceFreight}
-                onSuccess={() => {
-                  onClose();
-                  refetchFreight();
-                }}
-              />
-=======
               {freightQuery.isFetching ? (
                 <Skeleton />
               ) : (
@@ -157,7 +135,6 @@
                   }}
                 />
               )}
->>>>>>> ea7303c6
             </Tabs.TabPane>
             <Tabs.TabPane
               key='live-manifest'
